import os
import shutil
import unittest

try:
    from unittest.mock import patch
except ImportError:
    from unittest.mock import patch

import numpy as np
from custodian.qchem.handlers import QChemErrorHandler
from custodian.qchem.jobs import QCJob
from pymatgen.io.qchem.outputs import QCOutput

from atomate.qchem.firetasks.run_calc import (
    RunQChemCustodian,
    RunQChemDirect,
    RunQChemFake,
)
from atomate.utils.testing import AtomateTest

__author__ = "Samuel Blau"
__email__ = "samblau1@gmail.com"

module_dir = os.path.dirname(os.path.abspath(__file__))


class TestRunCalcQChem(AtomateTest):
    def setUp(self, lpad=False):
        super().setUp(lpad=False)

    def tearDown(self):
        pass

    def test_RunQChemDirect(self):
        with patch(
            "atomate.qchem.firetasks.run_calc.subprocess.call"
        ) as subprocess_patch:
            with patch("atomate.qchem.firetasks.run_calc.os.putenv") as putenv_patch:
                firetask = RunQChemDirect(
                    qchem_cmd="qchem -slurm -nt 12 co_qc.in mol.qout"
                )
                firetask.run_task(fw_spec={})
                subprocess_patch.assert_called_once()
                putenv_patch.assert_called_once()
                self.assertEqual(
                    subprocess_patch.call_args[0][0],
                    "qchem -slurm -nt 12 co_qc.in mol.qout",
                )
                self.assertEqual(putenv_patch.call_args[0][0], "QCSCRATCH")

    def test_RunQChemCustodian_basic_defaults(self):
        with patch("atomate.qchem.firetasks.run_calc.Custodian") as custodian_patch:
            firetask = RunQChemCustodian(
                qchem_cmd="qchem",
                input_file=os.path.join(
                    module_dir, "..", "..", "test_files", "co_qc.in"
                ),
                max_cores=32,
            )
            firetask.run_task(fw_spec={})
            custodian_patch.assert_called_once()
            self.assertEqual(
                custodian_patch.call_args[0][0][0].as_dict(),
                QChemErrorHandler(
                    input_file=os.path.join(
                        module_dir, "..", "..", "test_files", "co_qc.in"
                    ),
                    output_file="mol.qout",
                ).as_dict(),
            )
            self.assertEqual(
                custodian_patch.call_args[0][1][0].as_dict(),
                QCJob(
                    qchem_command="qchem",
                    max_cores=32,
                    multimode="openmp",
                    input_file=os.path.join(
                        module_dir, "..", "..", "test_files", "co_qc.in"
                    ),
                    output_file="mol.qout",
                ).as_dict(),
            )
            self.assertEqual(
                custodian_patch.call_args[1], {"max_errors": 5, "gzipped_output": True}
            )

    def test_RunQChemCustodian_using_fw_spec_defaults(self):
        with patch("atomate.qchem.firetasks.run_calc.Custodian") as custodian_patch:
            firetask = RunQChemCustodian(
                qchem_cmd=">>qchem_cmd<<",
                input_file=os.path.join(
                    module_dir, "..", "..", "test_files", "co_qc.in"
                ),
                max_cores=">>max_cores<<",
                multimode=">>multimode<<",
            )
            firetask.run_task(
                fw_spec={
                    "_fw_env": {
                        "qchem_cmd": "qchem -slurm",
                        "calc_loc": "/this/is/a/test",
                        "max_cores": 32,
                        "multimode": "openmp",
                        "nboexe": "/path/to/nbo7.i4.exe",
                    }
                }
            )
            custodian_patch.assert_called_once()
            self.assertEqual(
                custodian_patch.call_args[0][0][0].as_dict(),
                QChemErrorHandler(
                    input_file=os.path.join(
                        module_dir, "..", "..", "test_files", "co_qc.in"
                    ),
                    output_file="mol.qout",
                ).as_dict(),
            )
            self.assertEqual(
                custodian_patch.call_args[0][1][0].as_dict(),
                QCJob(
                    qchem_command="qchem -slurm",
                    calc_loc="/this/is/a/test",
                    nboexe="/path/to/nbo7.i4.exe",
                    max_cores=32,
                    multimode="openmp",
                    input_file=os.path.join(
                        module_dir, "..", "..", "test_files", "co_qc.in"
                    ),
                    output_file="mol.qout",
                ).as_dict(),
            )
            self.assertEqual(
                custodian_patch.call_args[1], {"max_errors": 5, "gzipped_output": True}
            )

    def test_RunQChemCustodian_basic_not_defaults(self):
        with patch("atomate.qchem.firetasks.run_calc.Custodian") as custodian_patch:
            firetask = RunQChemCustodian(
                qchem_cmd="qchem -slurm",
                calc_loc="/this/is/a/test",
                multimode="mpi",
                input_file=os.path.join(
                    module_dir, "..", "..", "test_files", "co_qc.in"
                ),
                output_file="this_is_a_test.qout",
                max_cores=4,
                qclog_file="this_is_a_test.qclog",
                suffix="bad_idea",
                save_scratch=True,
                max_errors=137,
                gzipped_output=False,
                handler_group="no_handler",
            )
            firetask.run_task(fw_spec={})
            custodian_patch.assert_called_once()
            self.assertEqual(custodian_patch.call_args[0][0], [])
            self.assertEqual(
                custodian_patch.call_args[0][1][0].as_dict(),
                QCJob(
                    qchem_command="qchem -slurm",
                    calc_loc="/this/is/a/test",
                    multimode="mpi",
                    input_file=os.path.join(
                        module_dir, "..", "..", "test_files", "co_qc.in"
                    ),
                    output_file="this_is_a_test.qout",
                    max_cores=4,
                    qclog_file="this_is_a_test.qclog",
                    suffix="bad_idea",
                    save_scratch=True,
                ).as_dict(),
            )
            self.assertEqual(
                custodian_patch.call_args[1],
                {"max_errors": 137, "gzipped_output": False},
            )

    def test_RunQChemCustodian_using_fw_spec_not_defaults(self):
        with patch("atomate.qchem.firetasks.run_calc.Custodian") as custodian_patch:
            firetask = RunQChemCustodian(
                qchem_cmd=">>qchem_cmd<<",
                multimode=">>multimode<<",
                input_file=os.path.join(
                    module_dir, "..", "..", "test_files", "co_qc.in"
                ),
                output_file="this_is_a_test.qout",
                max_cores=4,
                qclog_file="this_is_a_test.qclog",
                suffix="bad_idea",
                save_scratch=True,
                max_errors=137,
                gzipped_output=False,
                handler_group="no_handler",
            )
            firetask.run_task(
                fw_spec={
                    "_fw_env": {
                        "qchem_cmd": "qchem -slurm",
                        "calc_loc": "/this/is/a/test",
                        "max_cores": 32,
                        "multimode": "mpi",
                    }
                }
            )
            custodian_patch.assert_called_once()
            self.assertEqual(custodian_patch.call_args[0][0], [])
            self.assertEqual(
                custodian_patch.call_args[0][1][0].as_dict(),
                QCJob(
                    qchem_command="qchem -slurm",
                    calc_loc="/this/is/a/test",
                    multimode="mpi",
                    input_file=os.path.join(
                        module_dir, "..", "..", "test_files", "co_qc.in"
                    ),
                    output_file="this_is_a_test.qout",
                    max_cores=4,
                    qclog_file="this_is_a_test.qclog",
                    suffix="bad_idea",
                    save_scratch=True,
                ).as_dict(),
            )
            self.assertEqual(
                custodian_patch.call_args[1],
                {"max_errors": 137, "gzipped_output": False},
            )

    def test_RunQChemCustodian_FF_basic_defaults(self):
        with patch("atomate.qchem.firetasks.run_calc.Custodian") as custodian_patch:
            with patch(
                "atomate.qchem.firetasks.run_calc.QCJob.opt_with_frequency_flattener"
            ) as FF_patch:
                firetask = RunQChemCustodian(
                    qchem_cmd="qchem",
                    max_cores=32,
                    input_file=os.path.join(
                        module_dir,
                        "..",
                        "..",
                        "test_files",
                        "FF_before_run",
                        "test.qin",
                    ),
                    output_file=os.path.join(
                        module_dir,
                        "..",
                        "..",
                        "test_files",
                        "FF_before_run",
                        "test.qout",
                    ),
                    job_type="opt_with_frequency_flattener",
                )
                firetask.run_task(fw_spec={})
                custodian_patch.assert_called_once()
                self.assertEqual(
                    FF_patch.call_args[1],
                    {
                        "qchem_command": "qchem",
                        "multimode": "openmp",
                        "input_file": os.path.join(
                            module_dir,
                            "..",
                            "..",
                            "test_files",
                            "FF_before_run",
                            "test.qin",
                        ),
                        "output_file": os.path.join(
                            module_dir,
                            "..",
                            "..",
                            "test_files",
                            "FF_before_run",
                            "test.qout",
                        ),
                        "qclog_file": "mol.qclog",
                        "max_iterations": 10,
                        "linked": True,
                        "save_final_scratch": False,
                        "max_cores": 32,
                        "calc_loc": None,
<<<<<<< HEAD
                        "nboexe": None,
=======
                        "freq_before_opt": False,
                        "transition_state": False,
>>>>>>> 5b849336
                    },
                )

    def test_RunQChemCustodian_FF_using_fw_spec_defaults(self):
        with patch("atomate.qchem.firetasks.run_calc.Custodian") as custodian_patch:
            with patch(
                "atomate.qchem.firetasks.run_calc.QCJob.opt_with_frequency_flattener"
            ) as FF_patch:
                firetask = RunQChemCustodian(
                    qchem_cmd=">>qchem_cmd<<",
                    max_cores=">>max_cores<<",
                    multimode=">>multimode<<",
                    input_file=os.path.join(
                        module_dir,
                        "..",
                        "..",
                        "test_files",
                        "FF_before_run",
                        "test.qin",
                    ),
                    output_file=os.path.join(
                        module_dir,
                        "..",
                        "..",
                        "test_files",
                        "FF_before_run",
                        "test.qout",
                    ),
                    job_type="opt_with_frequency_flattener",
                )
                firetask.run_task(
                    fw_spec={
                        "_fw_env": {
                            "qchem_cmd": "qchem -slurm",
                            "calc_loc": "/this/is/a/test",
                            "max_cores": 32,
                            "multimode": "openmp",
                        }
                    }
                )
                custodian_patch.assert_called_once()
                self.assertEqual(
                    FF_patch.call_args[1],
                    {
                        "qchem_command": "qchem -slurm",
                        "multimode": "openmp",
                        "input_file": os.path.join(
                            module_dir,
                            "..",
                            "..",
                            "test_files",
                            "FF_before_run",
                            "test.qin",
                        ),
                        "output_file": os.path.join(
                            module_dir,
                            "..",
                            "..",
                            "test_files",
                            "FF_before_run",
                            "test.qout",
                        ),
                        "qclog_file": "mol.qclog",
                        "max_iterations": 10,
                        "linked": True,
                        "calc_loc": "/this/is/a/test",
                        "save_final_scratch": False,
                        "max_cores": 32,
<<<<<<< HEAD
                        "nboexe": None,
=======
                        "freq_before_opt": False,
                        "transition_state": False,
>>>>>>> 5b849336
                    },
                )

    def test_RunQChemCustodian_FF_basic_not_defaults(self):
        with patch("atomate.qchem.firetasks.run_calc.Custodian") as custodian_patch:
            with patch(
                "atomate.qchem.firetasks.run_calc.QCJob.opt_with_frequency_flattener"
            ) as FF_patch:
                firetask = RunQChemCustodian(
                    qchem_cmd="qchem -slurm",
                    calc_loc="/this/is/a/test",
                    nboexe="/path/to/nbo7.i4.exe",
                    input_file=os.path.join(
                        module_dir,
                        "..",
                        "..",
                        "test_files",
                        "FF_before_run",
                        "test.qin",
                    ),
                    output_file=os.path.join(
                        module_dir,
                        "..",
                        "..",
                        "test_files",
                        "FF_before_run",
                        "test.qout",
                    ),
                    job_type="opt_with_frequency_flattener",
                    max_cores=4,
                    qclog_file="this_is_a_test.qclog",
                    suffix="bad_idea",
                    save_scratch=True,
                    max_errors=137,
                    linked=False,
                    gzipped_output=False,
                    handler_group="no_handler",
                    max_iterations=1029,
                    max_molecule_perturb_scale=0.5,
                    multimode="mpi",
                    transition_state=True,
                    freq_before_opt=True,
                )
                firetask.run_task(fw_spec={})
                custodian_patch.assert_called_once()
                self.assertEqual(custodian_patch.call_args[0][0], [])
                self.assertEqual(
                    FF_patch.call_args[1],
                    {
                        "qchem_command": "qchem -slurm",
                        "multimode": "mpi",
                        "input_file": os.path.join(
                            module_dir,
                            "..",
                            "..",
                            "test_files",
                            "FF_before_run",
                            "test.qin",
                        ),
                        "output_file": os.path.join(
                            module_dir,
                            "..",
                            "..",
                            "test_files",
                            "FF_before_run",
                            "test.qout",
                        ),
                        "qclog_file": "this_is_a_test.qclog",
                        "max_iterations": 1029,
                        "max_molecule_perturb_scale": 0.5,
                        "linked": False,
                        "calc_loc": "/this/is/a/test",
                        "nboexe": "/path/to/nbo7.i4.exe",
                        "save_final_scratch": True,
                        "max_cores": 4,
                        "freq_before_opt": True,
                        "transition_state": True,
                    },
                )

    def test_RunQChemCustodian_FF_using_fw_spec_not_defaults(self):
        with patch("atomate.qchem.firetasks.run_calc.Custodian") as custodian_patch:
            with patch(
                "atomate.qchem.firetasks.run_calc.QCJob.opt_with_frequency_flattener"
            ) as FF_patch:
                firetask = RunQChemCustodian(
                    qchem_cmd=">>qchem_cmd<<",
                    input_file=os.path.join(
                        module_dir,
                        "..",
                        "..",
                        "test_files",
                        "FF_before_run",
                        "test.qin",
                    ),
                    output_file=os.path.join(
                        module_dir,
                        "..",
                        "..",
                        "test_files",
                        "FF_before_run",
                        "test.qout",
                    ),
                    job_type="opt_with_frequency_flattener",
                    max_cores=4,
                    qclog_file="this_is_a_test.qclog",
                    suffix="bad_idea",
                    save_scratch=True,
                    max_errors=137,
                    gzipped_output=False,
                    handler_group="no_handler",
                    linked=False,
                    max_iterations=1029,
                    max_molecule_perturb_scale=0.5,
                    multimode=">>multimode<<",
                    transition_state=True,
                    freq_before_opt=True,
                )
                firetask.run_task(
                    fw_spec={
                        "_fw_env": {
                            "qchem_cmd": "qchem -slurm",
                            "calc_loc": "/this/is/a/test",
                            "max_cores": 32,
                            "multimode": "mpi",
                        }
                    }
                )
                custodian_patch.assert_called_once()
                self.assertEqual(custodian_patch.call_args[0][0], [])
                self.assertEqual(
                    FF_patch.call_args[1],
                    {
                        "qchem_command": "qchem -slurm",
                        "multimode": "mpi",
                        "input_file": os.path.join(
                            module_dir,
                            "..",
                            "..",
                            "test_files",
                            "FF_before_run",
                            "test.qin",
                        ),
                        "output_file": os.path.join(
                            module_dir,
                            "..",
                            "..",
                            "test_files",
                            "FF_before_run",
                            "test.qout",
                        ),
                        "qclog_file": "this_is_a_test.qclog",
                        "max_iterations": 1029,
                        "max_molecule_perturb_scale": 0.5,
                        "linked": False,
                        "calc_loc": "/this/is/a/test",
                        "nboexe": None,
                        "save_final_scratch": True,
                        "max_cores": 4,
                        "freq_before_opt": True,
                        "transition_state": True,
                    },
                )


class TestFakeRunQChem(AtomateTest):
    def setUp(self, lpad=False):
        os.makedirs(os.path.join(module_dir, "..", "fake_run"))
        shutil.copyfile(
            os.path.join(module_dir, "..", "..", "test_files", "real_run", "mol.qin"),
            os.path.join(module_dir, "..", "fake_run", "mol.qin"),
        )
        super().setUp(lpad=False)

    def tearDown(self):
        shutil.rmtree(os.path.join(module_dir, "..", "fake_run"))

    def test_RunQChemFake(self):
        os.chdir(os.path.join(module_dir, "..", "fake_run"))
        firetask = RunQChemFake(
            ref_dir=os.path.join(module_dir, "..", "..", "test_files", "real_run")
        )
        firetask.run_task(fw_spec={})
        ref_out = QCOutput(
            os.path.join(module_dir, "..", "..", "test_files", "real_run", "mol.qout")
        ).data
        this_out = QCOutput("mol.qout").data
        for key in ref_out:
            try:
                self.assertEqual(ref_out[key], this_out[key])
            except ValueError:
                np.testing.assert_array_equal(ref_out[key], this_out[key])
        for filename in os.listdir(
            os.path.join(module_dir, "..", "..", "test_files", "real_run")
        ):
            self.assertEqual(os.path.isfile(filename), True)
        os.chdir(module_dir)


if __name__ == "__main__":
    unittest.main()<|MERGE_RESOLUTION|>--- conflicted
+++ resolved
@@ -281,12 +281,9 @@
                         "save_final_scratch": False,
                         "max_cores": 32,
                         "calc_loc": None,
-<<<<<<< HEAD
-                        "nboexe": None,
-=======
                         "freq_before_opt": False,
                         "transition_state": False,
->>>>>>> 5b849336
+                        "nboexe": None,
                     },
                 )
 
@@ -355,12 +352,9 @@
                         "calc_loc": "/this/is/a/test",
                         "save_final_scratch": False,
                         "max_cores": 32,
-<<<<<<< HEAD
-                        "nboexe": None,
-=======
                         "freq_before_opt": False,
                         "transition_state": False,
->>>>>>> 5b849336
+                        "nboexe": None,
                     },
                 )
 
