"""
This module defines tasks for writing vasp input sets.
"""

import os
from importlib import import_module

import numpy as np

from monty.serialization import dumpfn

from fireworks import FiretaskBase, explicit_serialize
from fireworks.utilities.dict_mods import apply_mod

from pymatgen.core.structure import Structure
from pymatgen.alchemy.materials import TransformedStructure
from pymatgen.alchemy.transmuters import StandardTransmuter
<<<<<<< HEAD
from pymatgen.io.vasp import (
    Incar,
    Poscar,
    Potcar,
    PotcarSingle,
    Vasprun,
    Kpoints
)
=======
from pymatgen.io.vasp import Incar, Poscar, Potcar, PotcarSingle, Vasprun, Kpoints

>>>>>>> ad46e529
from pymatgen.io.vasp.sets import (
    MPStaticSet,
    MPNonSCFSet,
    MPSOCSet,
    MPHSEBSSet,
    MPNMRSet,
    MPScanRelaxSet
)

from atomate.utils.utils import env_chk, load_class
from atomate.vasp.firetasks.glue_tasks import GetInterpolatedPOSCAR

__author__ = "Anubhav Jain, Shyue Ping Ong, Kiran Mathew, Alex Ganose"
__email__ = "ajain@lbl.gov"


@explicit_serialize
class WriteVaspFromIOSet(FiretaskBase):
    """
    Create VASP input files using implementations of pymatgen's
    AbstractVaspInputSet. An input set can be provided as an object or as a
    String/parameter combo.

    Required params:
        structure (Structure): structure
        vasp_input_set (AbstractVaspInputSet or str): Either a VaspInputSet
            object or a string name for the VASP input set (e.g., "MPRelaxSet").

    Optional params:
        vasp_input_params (dict): When using a string name for VASP input set,
            use this as a dict to specify kwargs for instantiating the input set
            parameters. For example, if you want to change the
            user_incar_settings, you should provide:
            {"user_incar_settings": ...}. This setting is ignored if you provide
            the full object representation of a VaspInputSet rather than a
            String.
        potcar_spec (bool): Instead of writing the POTCAR, write a
            "POTCAR.spec". This is intended to allow testing of workflows
            without requiring pseudo-potentials to be installed on the system.
    """

    required_params = ["structure", "vasp_input_set"]
    optional_params = ["vasp_input_params", "potcar_spec"]

    def run_task(self, fw_spec):
        # if a full VaspInputSet object was provided
        if hasattr(self["vasp_input_set"], "write_input"):
            vis = self["vasp_input_set"]

        # if VaspInputSet String + parameters was provided
        else:
            vis_cls = load_class(
                "pymatgen.io.vasp.sets", self["vasp_input_set"]
            )
            vis = vis_cls(
                self["structure"], **self.get("vasp_input_params", {})
            )

        potcar_spec = self.get("potcar_spec", False)
        vis.write_input(".", potcar_spec=potcar_spec)


@explicit_serialize
class WriteVaspFromIOSetFromInterpolatedPOSCAR(GetInterpolatedPOSCAR):
    """
    Grabs CONTCARS from two previous calculations to create interpolated
    structure. Create VASP input files using implementations of pymatgen's
    AbstractVaspInputSet. An input set can be provided as String/parameter
    combo.

    Required params:
        start (str): name of fw for start of interpolation.
        end (str): name of fw for end of interpolation.
        this_image (int): which interpolation this is.
        nimages (int) : number of interpolations.
        autosort_tol (float): a distance tolerance in angstrom in which
          to automatically sort end_structure to match to the closest
          points in this particular structure.
        vasp_input_set (str): a string name for the VASP input set (e.g.,
            "MPRelaxSet").

    Optional params:
        vasp_input_params (dict): When using a string name for VASP input set,
            use this as a dict to specify kwargs for instantiating the input set
            parameters. For example, if you want to change the
            user_incar_settings, you should provide:
            {"user_incar_settings": ...}. This setting is ignored if you provide
            the full object representation of a VaspInputSet rather than a
            String.
        potcar_spec (bool): Instead of writing the POTCAR, write a
            "POTCAR.spec". This is intended to allow testing of workflows
            without requiring pseudo-potentials to be installed on the system.
    """

    # First, we make a fresh copy of the required_params before modifying.
    required_params = [
        "start",
        "end",
        "this_image",
        "nimages",
        "vasp_input_set",
    ]
    optional_params = ["vasp_input_params", "autosort_tol", "potcar_spec"]

    def run_task(self, fw_spec):
        # Get interpolated structure.
        structure = GetInterpolatedPOSCAR.interpolate_poscar(self, fw_spec)

        # Assumes VaspInputSet String + parameters was provided
        vis_cls = load_class("pymatgen.io.vasp.sets", self["vasp_input_set"])
        vis = vis_cls(structure, **self.get("vasp_input_params", {}))
        potcar_spec = self.get("potcar_spec", False)
        vis.write_input(".", potcar_spec=potcar_spec)


@explicit_serialize
class WriteVaspFromPMGObjects(FiretaskBase):
    """
    Write VASP files using pymatgen objects.

    Note, that although this firetask has no required params, it is
    non-functional unless at least one optional param is set.

    Optional params:
        incar (Incar): pymatgen Incar object
        poscar (Poscar): pymatgen Poscar object
        kpoints (Kpoints): pymatgen Kpoints object
        potcar (Potcar): pymatgen Potcar object
    """

    optional_params = ["incar", "poscar", "kpoints", "potcar"]

    def run_task(self, fw_spec):
        if "incar" in self:
            self["incar"].write_file("INCAR")
        if "poscar" in self:
            self["poscar"].write_file("POSCAR")
        if "kpoints" in self:
            self["kpoints"].write_file("KPOINTS")
        if "potcar" in self:
            self["potcar"].write_file("POTCAR")


@explicit_serialize
class ModifyIncar(FiretaskBase):
    """
    Modify an INCAR file.

    Required params:
        (none)

    Optional params:
        incar_update (dict): overwrite Incar dict key. Supports env_chk.
        incar_multiply ([{<str>:<float>}]) - multiply Incar key by a constant
            factor. Supports env_chk.
        incar_dictmod ([{}]): use DictMod language to change Incar.
            Supports env_chk.
        input_filename (str): Input filename (if not "INCAR")
        output_filename (str): Output filename (if not "INCAR")
    """

    optional_params = [
        "incar_update",
        "incar_multiply",
        "incar_dictmod",
        "input_filename",
        "output_filename",
    ]

    def run_task(self, fw_spec):

        incar_name = self.get("input_filename", "INCAR")
        incar = Incar.from_file(incar_name)

        incar_update = env_chk(self.get("incar_update"), fw_spec)
        incar_multiply = env_chk(self.get("incar_multiply"), fw_spec)
        incar_dictmod = env_chk(self.get("incar_dictmod"), fw_spec)

        if incar_update:
            incar.update(incar_update)

        if incar_multiply:
            for k in incar_multiply:
                if hasattr(incar[k], "__iter__"):  # is list-like
                    incar[k] = list(np.multiply(incar[k], incar_multiply[k]))
                else:
                    incar[k] = incar[k] * incar_multiply[k]

        if incar_dictmod:
            apply_mod(incar_dictmod, incar)

        incar.write_file(self.get("output_filename", "INCAR"))

@explicit_serialize
class ModifyKpoints(FiretaskBase):
    """
    Modify an KPOINTS file.

    Required params:
        (none)

    Optional params:
        kpoints_update (dict): overwrite Kpoint dict key. Supports env_chk.
            keys can be anything property of a kpoint object (kpts, kpts_shift,
            kpts_weights, labels, comment, coord_type, num_kpts,
            tet_connections, tet_number, tet_weight)
        input_filename (str): Input filename (if not "KPOINTS")
        output_filename (str): Output filename (if not "KPOINTS")
    """

    optional_params = [
        "kpoints_update",
        "input_filename",
        "output_filename",
    ]

    def run_task(self, fw_spec):

        kpoints_name = self.get("input_filename", "KPOINTS")
        kpoints = Kpoints.from_file(kpoints_name)

        kpoints_update = env_chk(self.get("kpoints_update"), fw_spec)

        if kpoints_update:
            for key, value in kpoints_update.items():
                setattr(kpoints, key, value)

        kpoints.write_file(self.get("output_filename", "KPOINTS"))


@explicit_serialize
class ModifyPotcar(FiretaskBase):
    """
    Modify Potcar file.

    Required params:
        potcar_symbols (dict): overwrite potcar with symbol. Supports env_chk.

    Optional params:
        functional (dict): functional to use, e.g. PBE, PBE_52, LDA_US, PW91
        input_filename (str): Input filename (if not "INCAR")
        output_filename (str): Output filename (if not "INCAR")
    """

    required_params = ["potcar_symbols"]
    optional_params = ["functional", "input_filename", "output_filename"]

    def run_task(self, fw_spec):
        potcar_symbols = env_chk(self.get("potcar_symbols"), fw_spec)
        functional = self.get("functional", None)
        potcar_name = self.get("input_filename", "POTCAR")
        potcar = Potcar.from_file(potcar_name)

        # Replace PotcarSingles corresponding to elements
        # contained in potcar_symbols
        for n, psingle in enumerate(potcar):
            if psingle.element in potcar_symbols:
                potcar[n] = PotcarSingle.from_symbol_and_functional(
                    potcar_symbols[psingle.element], functional
                )

        potcar.write_file(self.get("output_filename", "POTCAR"))


@explicit_serialize
class UpdateScanRelaxBandgap(FiretaskBase):
    """
    Writes input files for a SCAN relaxation by constructing a new input set.
    The purpose of this Firetask is to allow the KSPACING and smearing parameters
    to be recalculated based on the bandgap from the PBE relaxation in the
    SCAN relaxation workflow. Assumes that output files from a previous
<<<<<<< HEAD
    (e.g., optimization) run can be accessed in current dir or prev_calc_dir.

    Optional params (dict):
        override_default_vasp_params: Dict of any keyword arguments supported
=======
    (e.g., optimization) run can be accessed in current dir or prev_calc_dir. 

    Optional params (dict):
        override_default_vasp_params: Dict of any keyword arguments supported 
>>>>>>> ad46e529
                                      by MPScanRelaxSet.
        potcar_spec (bool): Instead of writing the POTCAR, write a
            "POTCAR.spec". This is intended to allow testing of workflows
            without requiring pseudo-potentials to be installed on the system.

    """
    optional_params = ["override_default_vasp_params", "potcar_spec"]

    def run_task(self, fw_spec):

        kwargs = self.get("override_default_vasp_params")
        potcar_spec = self.get("potcar_spec", False)

        os.chdir(os.getcwd())
        vrun = Vasprun("vasprun.xml", parse_potcar_file=False)
        bandgap = vrun.get_band_structure().get_band_gap()["energy"]
        structure = vrun.final_structure
        vis = MPScanRelaxSet(structure, bandgap=bandgap, **kwargs)
        vis.write_input(".", potcar_spec=potcar_spec)

@explicit_serialize
class WriteVaspStaticFromPrev(FiretaskBase):
    """
    Writes input files for a static run. Assumes that output files from a
    previous (e.g., optimization) run can be accessed in current dir or
    prev_calc_dir. Also allows lepsilon (dielectric constant) calcs.

    Optional params:
        potcar_spec (bool): Instead of writing the POTCAR, write a
            "POTCAR.spec". This is intended to allow testing of workflows
            without requiring pseudo-potentials to be installed on the system.
        (documentation for all other optional params can be found in
        MPStaticSet)

    """

    optional_params = [
        "prev_calc_dir",
        "reciprocal_density",
        "small_gap_multiply",
        "standardize",
        "sym_prec",
        "international_monoclinic",
        "lepsilon",
        "other_params",
        "potcar_spec",
    ]

    def run_task(self, fw_spec):
        lepsilon = self.get("lepsilon")

        # more k-points for dielectric calc.
        default_reciprocal_density = 200 if lepsilon else 100
        other_params = self.get("other_params", {})
        user_incar_settings = other_params.get("user_incar_settings", {})

        # for lepsilon runs, set EDIFF to 1E-5 unless user says otherwise
        if (
            lepsilon
            and "EDIFF" not in user_incar_settings
            and "EDIFF_PER_ATOM" not in user_incar_settings
        ):
            if "user_incar_settings" not in other_params:
                other_params["user_incar_settings"] = {}
            other_params["user_incar_settings"]["EDIFF"] = 1e-5

        vis = MPStaticSet.from_prev_calc(
            prev_calc_dir=self.get("prev_calc_dir", "."),
            reciprocal_density=self.get(
                "reciprocal_density", default_reciprocal_density
            ),
            small_gap_multiply=self.get("small_gap_multiply", None),
            standardize=self.get("standardize", False),
            sym_prec=self.get("sym_prec", 0.1),
            international_monoclinic=self.get(
                "international_monoclinic", True
            ),
            lepsilon=lepsilon,
            **other_params
        )

        potcar_spec = self.get("potcar_spec", False)
        vis.write_input(".", potcar_spec=potcar_spec)


@explicit_serialize
class WriteVaspHSEBSFromPrev(FiretaskBase):
    """
    Writes input files for HSE band structure run. Assumes that output files
    from a previous job can be accessed. Since HSE always re-optimizes the
    charge density (no nSCF mode), the previous job is used to get the location
    of VBM/CBM for mode="gap" (otherwise just used to get the structure /
    starting charge density).

    Optional params:
        potcar_spec (bool): Instead of writing the POTCAR, write a
            "POTCAR.spec". This is intended to allow testing of workflows
            without requiring pseudo-potentials to be installed on the system.
        (documentation for all other optional params can be found in
        MPHSEBSSet)
    """

    required_params = []
    optional_params = [
        "prev_calc_dir",
        "mode",
        "reciprocal_density",
        "kpoints_line_density",
        "potcar_spec",
    ]

    def run_task(self, fw_spec):
        vis = MPHSEBSSet.from_prev_calc(
            self.get("prev_calc_dir", "."),
            mode=self.get("mode", "uniform"),
            reciprocal_density=self.get("reciprocal_density", 50),
            kpoints_line_density=self.get("kpoints_line_density", 10),
            copy_chgcar=False,
        )
        potcar_spec = self.get("potcar_spec", False)
        vis.write_input(".", potcar_spec=potcar_spec)


@explicit_serialize
class WriteVaspNSCFFromPrev(FiretaskBase):
    """
    Writes input files for an NSCF static run. Assumes that output files from an
    scf job can be accessed. There are many options, e.g. uniform mode,
    line mode, adding the optical properties, etc.

    Optional params:
        potcar_spec (bool): Instead of writing the POTCAR, write a
            "POTCAR.spec". This is intended to allow testing of workflows
            without requiring pseudo-potentials to be installed on the system.
        (documentation for all optional params can be found in
        NonSCFVaspInputSet)
    """

    required_params = []
    optional_params = [
        "prev_calc_dir",
        "copy_chgcar",
        "nbands_factor",
        "reciprocal_density",
        "kpoints_line_density",
        "small_gap_multiply",
        "standardize",
        "sym_prec",
        "international_monoclinic",
        "mode",
        "nedos",
        "optics",
        "other_params",
        "potcar_spec",
    ]

    def run_task(self, fw_spec):
        vis = MPNonSCFSet.from_prev_calc(
            prev_calc_dir=self.get("prev_calc_dir", "."),
            copy_chgcar=self.get("copy_chgcar", False),
            nbands_factor=self.get("nbands_factor", 1.2),
            reciprocal_density=self.get("reciprocal_density", 100),
            kpoints_line_density=self.get("kpoints_line_density", 20),
            small_gap_multiply=self.get("small_gap_multiply", None),
            standardize=self.get("standardize", False),
            sym_prec=self.get("sym_prec", 0.1),
            international_monoclinic=self.get(
                "international_monoclinic", True
            ),
            mode=self.get("mode", "uniform"),
            nedos=self.get("nedos", 2001),
            optics=self.get("optics", False),
            **self.get("other_params", {})
        )
        potcar_spec = self.get("potcar_spec", False)
        vis.write_input(".", potcar_spec=potcar_spec)


@explicit_serialize
class WriteVaspSOCFromPrev(FiretaskBase):
    """
    Writes input files for a spinorbit coupling calculation.

    Required params:
        magmom (list): magnetic moment values for each site in the structure.
        saxis (list): magnetic field direction

    Optional params:
        potcar_spec (bool): Instead of writing the POTCAR, write a
            "POTCAR.spec". This is intended to allow testing of workflows
            without requiring pseudo-potentials to be installed on the system.
        (documentation for all optional params can be found in MPSOCSet)

    """

    required_params = ["magmom", "saxis"]

    optional_params = [
        "prev_calc_dir",
        "copy_chgcar",
        "nbands_factor",
        "reciprocal_density",
        "small_gap_multiply",
        "standardize",
        "sym_prec",
        "international_monoclinic",
        "other_params",
        "potcar_spec",
    ]

    def run_task(self, fw_spec):
        # TODO: @albalu - can saxis have a default value e.g. [001] and be an
        #  optional parameter? -computron
        # TODO: @albalu - can magmom be auto-parsed from the previous calc?
        #  -computron

        vis = MPSOCSet.from_prev_calc(
            prev_calc_dir=self.get("prev_calc_dir", "."),
            magmom=self["magmom"],
            saxis=self["saxis"],
            copy_chgcar=self.get("copy_chgcar", False),
            nbands_factor=self.get("nbands_factor", 1.2),
            reciprocal_density=self.get("reciprocal_density", 100),
            small_gap_multiply=self.get("small_gap_multiply", None),
            standardize=self.get("standardize", False),
            sym_prec=self.get("sym_prec", 0.1),
            international_monoclinic=self.get(
                "international_monoclinic", True
            ),
            **self.get("other_params", {})
        )
        potcar_spec = self.get("potcar_spec", False)
        vis.write_input(".", potcar_spec=potcar_spec)


@explicit_serialize
class WriteVaspNMRFromPrev(FiretaskBase):
    """
    Writes input files for a NMR calculation

    Optional params::
        prev_calc_dir: path to previous calculation, else current directory
        mode (str): the NMR calculation type: cs or efg, default is cs
        isotopes (list): list of isotopes to include, default is to include the
                         lowest mass quadrupolar isotope for all applicable
                         elements
        reciprocal_density (int): the reciprocal density for the kpoint mesh,
            defaults to 100
        other_params (dict) : any other params passed to MPNMRSet as a dict.
        potcar_spec (bool): Instead of writing the POTCAR, write a
            "POTCAR.spec". This is intended to allow testing of workflows
            without requiring pseudo-potentials to be installed on the system.
    """

    optional_params = [
        "prev_calc_dir",
        "mode",
        "isotopes",
        "reciprocal_density",
        "other_params",
        "potcar_spec",
    ]

    def run_task(self, fw_spec):
        vis = MPNMRSet.from_prev_calc(
            prev_calc_dir=self.get("prev_calc_dir", "."),
            mode=self.get("mode", "cs"),
            isotopes=self.get("isotopes", None),
            reciprocal_density=self.get("reciprocal_density", 100),
            **self.get("other_params", {})
        )
        potcar_spec = self.get("potcar_spec", False)
        vis.write_input(".", potcar_spec=potcar_spec)


@explicit_serialize
class WriteTransmutedStructureIOSet(FiretaskBase):
    """
    Apply the provided transformations to the input structure and write the
    input set for that structure. Reads structure from POSCAR if no structure
    provided. Note that if a transformation yields many structures from one,
    only the last structure in the list is used.

    Required params:
        structure (Structure): input structure
        transformations (list): list of names of transformation classes as
            defined in the modules in pymatgen.transformations
        vasp_input_set (VaspInputSet): VASP input set.

    Optional params:
        transformation_params (list): list of dicts where each dict specifies
            the input parameters to instantiate the transformation class in the
            transformations list.
        override_default_vasp_params (dict): additional user input settings.
        prev_calc_dir: path to previous calculation if using structure from
            another calculation.
        potcar_spec (bool): Instead of writing the POTCAR, write a
            "POTCAR.spec". This is intended to allow testing of workflows
            without requiring pseudo-potentials to be installed on the system.
    """

    required_params = ["structure", "transformations", "vasp_input_set"]
    optional_params = [
        "prev_calc_dir",
        "transformation_params",
        "override_default_vasp_params",
        "potcar_spec",
    ]

    def run_task(self, fw_spec):

        transformations = []
        transformation_params = self.get(
            "transformation_params",
            [{} for _ in range(len(self["transformations"]))],
        )
        for t in self["transformations"]:
            found = False
            t_cls = None
            for m in [
                "advanced_transformations",
                "defect_transformations",
                "site_transformations",
                "standard_transformations",
            ]:
                mod = import_module("pymatgen.transformations.{}".format(m))

                try:
                    t_cls = getattr(mod, t)
                    found = True
                    continue
                except AttributeError:
                    pass

            if not found:
                raise ValueError("Could not find transformation: {}".format(t))

            t_obj = t_cls(**transformation_params.pop(0))
            transformations.append(t_obj)

        # TODO: @matk86 - should prev_calc_dir use CONTCAR instead of POSCAR?
        #  Note that if current dir, maybe POSCAR is indeed best ... -computron
        structure = (
            self["structure"]
            if not self.get("prev_calc_dir", None)
            else Poscar.from_file(
                os.path.join(self["prev_calc_dir"], "POSCAR")
            ).structure
        )
        ts = TransformedStructure(structure)
        transmuter = StandardTransmuter([ts], transformations)
        final_structure = transmuter.transformed_structures[
            -1
        ].final_structure.copy()
        vis_orig = self["vasp_input_set"]
        vis_dict = vis_orig.as_dict()
        vis_dict["structure"] = final_structure.as_dict()
        vis_dict.update(self.get("override_default_vasp_params", {}) or {})
        vis = vis_orig.__class__.from_dict(vis_dict)

        potcar_spec = self.get("potcar_spec", False)
        vis.write_input(".", potcar_spec=potcar_spec)

        dumpfn(transmuter.transformed_structures[-1], "transformations.json")


@explicit_serialize
class WriteNormalmodeDisplacedPoscar(FiretaskBase):
    """
    Displace the structure from the previous calculation along the provided
    normal mode by the given amount and write the corresponding Poscar file.
    The fw_spec must contain a "normalmodes" key with "eigenvecs" sub-key that
    is likely produced by a previous calc.

    Required params:
        mode (int): normal mode index
        displacement (float): displacement along the normal mode in Angstroms
    """

    required_params = ["mode", "displacement"]

    def run_task(self, fw_spec):
        mode = self["mode"]
        disp = self["displacement"]
        structure = Structure.from_file("POSCAR")
        nm_eigenvecs = np.array(fw_spec["normalmodes"]["eigenvecs"])
        nm_norms = np.linalg.norm(nm_eigenvecs, axis=2)

        # displace the sites along the given normal mode: displacement vector
        # for each site = normalized eigen vector * amount of displacement
        nm_displacement = (
            nm_eigenvecs[mode, :, :] * disp / nm_norms[mode, :, np.newaxis]
        )
        for i, vec in enumerate(nm_displacement):
            structure.translate_sites(i, vec, frac_coords=False)

        # write the modified structure to poscar
        structure.to(fmt="poscar", filename="POSCAR")<|MERGE_RESOLUTION|>--- conflicted
+++ resolved
@@ -15,7 +15,6 @@
 from pymatgen.core.structure import Structure
 from pymatgen.alchemy.materials import TransformedStructure
 from pymatgen.alchemy.transmuters import StandardTransmuter
-<<<<<<< HEAD
 from pymatgen.io.vasp import (
     Incar,
     Poscar,
@@ -24,10 +23,6 @@
     Vasprun,
     Kpoints
 )
-=======
-from pymatgen.io.vasp import Incar, Poscar, Potcar, PotcarSingle, Vasprun, Kpoints
-
->>>>>>> ad46e529
 from pymatgen.io.vasp.sets import (
     MPStaticSet,
     MPNonSCFSet,
@@ -221,6 +216,7 @@
 
         incar.write_file(self.get("output_filename", "INCAR"))
 
+
 @explicit_serialize
 class ModifyKpoints(FiretaskBase):
     """
@@ -299,17 +295,10 @@
     The purpose of this Firetask is to allow the KSPACING and smearing parameters
     to be recalculated based on the bandgap from the PBE relaxation in the
     SCAN relaxation workflow. Assumes that output files from a previous
-<<<<<<< HEAD
     (e.g., optimization) run can be accessed in current dir or prev_calc_dir.
 
     Optional params (dict):
         override_default_vasp_params: Dict of any keyword arguments supported
-=======
-    (e.g., optimization) run can be accessed in current dir or prev_calc_dir. 
-
-    Optional params (dict):
-        override_default_vasp_params: Dict of any keyword arguments supported 
->>>>>>> ad46e529
                                       by MPScanRelaxSet.
         potcar_spec (bool): Instead of writing the POTCAR, write a
             "POTCAR.spec". This is intended to allow testing of workflows
@@ -329,6 +318,7 @@
         structure = vrun.final_structure
         vis = MPScanRelaxSet(structure, bandgap=bandgap, **kwargs)
         vis.write_input(".", potcar_spec=potcar_spec)
+
 
 @explicit_serialize
 class WriteVaspStaticFromPrev(FiretaskBase):
