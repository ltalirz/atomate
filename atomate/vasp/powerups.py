from atomate.common.firetasks.glue_tasks import DeleteFiles
from atomate.common.powerups import add_priority as common_add_priority
from atomate.common.powerups import preserve_fworker as common_preserve_fworker
from atomate.common.powerups import set_execution_options as common_set_execution_options
from atomate.common.powerups import add_namefile as common_add_namefile
from atomate.common.powerups import add_additional_fields_to_taskdocs as common_add_additional_fields_to_taskdocs
from atomate.common.powerups import add_tags as common_add_tags
from atomate.utils.utils import get_meta_from_structure, get_fws_and_tasks
from atomate.vasp.config import (
    ADD_NAMEFILE,
    SCRATCH_DIR,
    ADD_MODIFY_INCAR,
    GAMMA_VASP_CMD,
)
from atomate.vasp.firetasks.glue_tasks import CheckStability, CheckBandgap
from atomate.vasp.firetasks.lobster_tasks import RunLobsterFake
from atomate.vasp.firetasks.neb_tasks import RunNEBVaspFake
from atomate.vasp.firetasks.parse_outputs import JsonToDb
from atomate.vasp.firetasks.run_calc import (
    RunVaspCustodian,
    RunVaspFake,
    RunVaspDirect,
    RunNoVasp,
)
from atomate.vasp.firetasks.write_inputs import ModifyIncar, ModifyPotcar, ModifyKpoints
<<<<<<< HEAD
from fireworks.core.firework import Tracker
from monty.dev import deprecated
=======
from fireworks import FileWriteTask
from fireworks.core.firework import Tracker
from fireworks.utilities.fw_utilities import get_slug
>>>>>>> 0598bf60

__author__ = "Anubhav Jain, Kiran Mathew, Alex Ganose"
__email__ = "ajain@lbl.gov, kmathew@lbl.gov"

POWERUP_NAMES = []


@deprecated(replacement=common_add_priority)
def add_priority(original_wf, root_priority, child_priority=None):
    return common_add_priority(original_wf, root_priority, child_priority=child_priority)


def remove_custodian(original_wf, fw_name_constraint=None):
    """
    Replaces all tasks with "RunVasp*" (e.g. RunVaspCustodian) to be
    RunVaspDirect.

    Args:
        original_wf (Workflow): original workflow
        fw_name_constraint (str): Only apply changes to FWs where fw_name
            contains this substring.

    Returns:
       Workflow
    """
    vasp_fws_and_tasks = get_fws_and_tasks(
        original_wf,
        fw_name_constraint=fw_name_constraint,
        task_name_constraint="RunVasp",
    )
    for idx_fw, idx_t in vasp_fws_and_tasks:
        vasp_cmd = original_wf.fws[idx_fw].tasks[idx_t]["vasp_cmd"]
        original_wf.fws[idx_fw].tasks[idx_t] = RunVaspDirect(vasp_cmd=vasp_cmd)
    return original_wf


def use_custodian(original_wf, fw_name_constraint=None, custodian_params=None):
    """
    Replaces all tasks with "RunVasp*" (e.g. RunVaspDirect) to be
    RunVaspCustodian. Thus, this powerup adds error correction into VASP runs if
    not originally present and/or modifies the correction behavior.

    Args:
        original_wf (Workflow): original workflow
        fw_name_constraint (str): Only apply changes to FWs where fw_name
            contains this substring. For example, use custodian only for certain
            runs, or set job_type to "double_relaxation_run" only for structure
            optimization run, or set different handler_group for different runs.
        custodian_params (dict): A dict of parameters for RunVaspCustodian.
            e.g., use it to set a "scratch_dir" or "handler_group".

    Returns:
       Workflow
    """
    custodian_params = custodian_params if custodian_params else {}
    vasp_fws_and_tasks = get_fws_and_tasks(
        original_wf,
        fw_name_constraint=fw_name_constraint,
        task_name_constraint="RunVasp",
    )
    for idx_fw, idx_t in vasp_fws_and_tasks:
        if "vasp_cmd" not in custodian_params:
            custodian_params["vasp_cmd"] = original_wf.fws[idx_fw].tasks[idx_t][
                "vasp_cmd"
            ]
        original_wf.fws[idx_fw].tasks[idx_t] = RunVaspCustodian(**custodian_params)
    return original_wf


def use_no_vasp(original_wf, ref_dirs):
    """
    Instead of running VASP, does nothing and pass task documents from task.json
    files in ref_dirs to task database.

    Args:
        original_wf (Workflow)
        ref_dirs(dict): key=firework name, value=path to the reference vasp
            calculation directory

    Returns:
        Workflow
    """
    for idx_fw, fw in enumerate(original_wf.fws):
        for job_type in ref_dirs.keys():
            if job_type in fw.name:
                for idx_t, t in enumerate(fw.tasks):
                    if "RunVasp" in str(t):
                        original_wf.fws[idx_fw].tasks[idx_t] = RunNoVasp(
                            ref_dir=ref_dirs[job_type]
                        )
                    if "VaspToDb" in str(t):
                        original_wf.fws[idx_fw].tasks[idx_t] = JsonToDb(
                            db_file=t.get("db_file", None),
                            calc_dir=ref_dirs[job_type],
                        )
    return original_wf


def use_fake_vasp(
    original_wf,
    ref_dirs,
    params_to_check=None,
    check_incar=True,
    check_kpoints=True,
    check_poscar=True,
    check_potcar=True,
    clear_inputs=True,
):
    """
    Replaces all tasks with "RunVasp" (e.g. RunVaspDirect) to be RunVaspFake.
    Thus, we do not actually run VASP but copy pre-determined inputs and
    outputs.

    Args:
        original_wf (Workflow)
        ref_dirs (dict): key=firework name, value=path to the reference vasp
            calculation directory
        params_to_check (list): optional list of incar parameters to check.
        check_incar (bool): whether to confirm the INCAR params.
        check_kpoints (bool): whether to confirm the KPOINTS params.
        check_poscar (bool): whether to confirm the POSCAR params.
        check_potcar (bool): whether to confirm the POTCAR params.
        clear_inputs (bool): whether to delete VASP input files after running.

    Returns:
        Workflow
    """
    if not params_to_check:
        params_to_check = [
            "ISPIN",
            "ENCUT",
            "ISMEAR",
            "SIGMA",
            "IBRION",
            "LORBIT",
            "NBANDS",
            "LMAXMIX",
        ]

    for idx_fw, fw in enumerate(original_wf.fws):
        for job_type in ref_dirs.keys():
            if job_type in fw.name:
                for idx_t, t in enumerate(fw.tasks):
                    t_str = str(t)
                    t_job_type = t.get("job_type")
                    if "RunVasp" in t_str:
                        original_wf.fws[idx_fw].tasks[idx_t] = RunVaspFake(
                            ref_dir=ref_dirs[job_type],
                            params_to_check=params_to_check,
                            check_incar=check_incar,
                            check_kpoints=check_kpoints,
                            check_poscar=check_poscar,
                            check_potcar=check_potcar,
                            clear_inputs=clear_inputs,
                        )

                    if "RunVaspCustodian" in t_str and t_job_type == "neb":
                        original_wf.fws[idx_fw].tasks[idx_t] = RunNEBVaspFake(
                            ref_dir=ref_dirs[job_type],
                            params_to_check=params_to_check,
                        )

    return original_wf


@deprecated(replacement=common_add_namefile)
def add_namefile(original_wf, use_slug=True):
    return common_add_namefile(original_wf, use_slug=use_slug)


def add_trackers(original_wf, tracked_files=None, nlines=25):
    """
    Every FireWork that runs VASP also tracks the OUTCAR, OSZICAR, etc using FWS
    Trackers.

    Args:
        original_wf (Workflow)
        tracked_files (list) : list of files to be tracked
        nlines (int): number of lines at the end of files to be tracked

    Returns:
       Workflow
    """
    if tracked_files is None:
        tracked_files = ["OUTCAR", "OSZICAR"]
    trackers = [Tracker(f, nlines=nlines, allow_zipped=True) for f in tracked_files]

    idx_list = get_fws_and_tasks(original_wf, task_name_constraint="RunVasp")
    for idx_fw, idx_t in idx_list:
        if "_trackers" in original_wf.fws[idx_fw].spec:
            original_wf.fws[idx_fw].spec["_trackers"].extend(trackers)
        else:
            original_wf.fws[idx_fw].spec["_trackers"] = trackers
    return original_wf


def add_modify_incar(original_wf, modify_incar_params=None, fw_name_constraint=None):
    """
    Every FireWork that runs VASP has a ModifyIncar task just beforehand. For
    example, allows you to modify the INCAR based on the Worker using env_chk or
    using hard-coded changes.

    Args:
        original_wf (Workflow)
        modify_incar_params (dict) - dict of parameters for ModifyIncar.
        fw_name_constraint (str) - Only apply changes to FWs where fw_name
        contains this substring.

    Returns:
       Workflow
    """
    modify_incar_params = modify_incar_params or {"incar_update": ">>incar_update<<"}
    idx_list = get_fws_and_tasks(
        original_wf,
        fw_name_constraint=fw_name_constraint,
        task_name_constraint="RunVasp",
    )
    for idx_fw, idx_t in idx_list:
        original_wf.fws[idx_fw].tasks.insert(idx_t, ModifyIncar(**modify_incar_params))
    return original_wf


def add_modify_kpoints(
    original_wf, modify_kpoints_params=None, fw_name_constraint=None
):
    """
    Every FireWork that runs VASP has a ModifyKpoints task just beforehand. For
    example, allows you to modify the KPOINTS based on the Worker using env_chk
    or using hard-coded changes.

    Args:
        original_wf (Workflow)
        modify_kpoints_params (dict): dict of parameters for ModifyKpoints.
        fw_name_constraint (str): Only apply changes to FWs where fw_name
        contains this substring.

    Returns:
       Workflow
    """
    modify_kpoints_params = modify_kpoints_params or {
        "kpoints_update": ">>kpoints_update<<"
    }
    idx_list = get_fws_and_tasks(
        original_wf,
        fw_name_constraint=fw_name_constraint,
        task_name_constraint="RunVasp",
    )
    for idx_fw, idx_t in idx_list:
        original_wf.fws[idx_fw].tasks.insert(
            idx_t, ModifyKpoints(**modify_kpoints_params)
        )
    return original_wf


def add_modify_potcar(original_wf, modify_potcar_params=None, fw_name_constraint=None):
    """
    Every FireWork that runs VASP has a ModifyIncar task just beforehand. For
    example, allows you to modify the INCAR based on the Worker using env_chk or
    using hard-coded changes.

    Args:
        original_wf (Workflow)
        modify_potcar_params (dict) - dict of parameters for ModifyPotcar.
        fw_name_constraint (str) - Only apply changes to FWs where fw_name
            contains this substring.

    Returns:
       Workflow
    """
    modify_potcar_params = modify_potcar_params or {
        "potcar_symbols": ">>potcar_symbols<<"
    }
    idx_list = get_fws_and_tasks(
        original_wf,
        fw_name_constraint=fw_name_constraint,
        task_name_constraint="RunVasp",
    )

    for idx_fw, idx_t in idx_list:
        original_wf.fws[idx_fw].tasks.insert(
            idx_t, ModifyPotcar(**modify_potcar_params)
        )
    return original_wf


def modify_to_soc(
    original_wf,
    nbands,
    structure=None,
    modify_incar_params=None,
    fw_name_constraint=None,
):
    """
    Takes a regular workflow and transforms its VASP fireworkers that are
    specified with fw_name_constraints to non-collinear calculations taking spin
    orbit coupling into account.

    Args:
        original_wf (Workflow): The original workflow.
        nbands (int): number of bands selected by the user (for now)
        structure (Structure)
        modify_incar_params ({}): a dictionary containing the setting for
            modifying the INCAR (e.g. {"ICHARG": 11})
        fw_name_constraint (string): name of the fireworks to be modified (all
            if None is passed)

    Returns:
        Workflow: modified with SOC
    """

    if structure is None:
        try:
            sid = get_fws_and_tasks(
                original_wf,
                fw_name_constraint="structure optimization",
                task_name_constraint="WriteVasp",
            )
            fw_id = sid[0][0]
            task_id = sid[0][1]
            structure = (
                original_wf.fws[fw_id].tasks[task_id]["vasp_input_set"].structure
            )
        except Exception:
            raise ValueError(
                "modify_to_soc powerup requires the structure in vasp_input_set"
            )

    magmom = ""
    for _ in structure:
        magmom += "0 0 0.6 "
    # TODO: add saxis as an input parameter with default being (0 0 1)
    modify_incar_params = modify_incar_params or {
        "incar_update": {
            "LSORBIT": "T",
            "NBANDS": nbands,
            "MAGMOM": magmom,
            "ISPIN": 1,
            "LMAXMIX": 4,
            "ISYM": 0,
        }
    }

    run_vasp_list = get_fws_and_tasks(
        original_wf,
        fw_name_constraint=fw_name_constraint,
        task_name_constraint="RunVasp",
    )
    for idx_fw, idx_t in run_vasp_list:
        original_wf.fws[idx_fw].tasks[idx_t]["vasp_cmd"] = ">>vasp_ncl<<"
        original_wf.fws[idx_fw].tasks.insert(idx_t, ModifyIncar(**modify_incar_params))

        original_wf.fws[idx_fw].name += " soc"

    run_boltztrap_list = get_fws_and_tasks(
        original_wf,
        fw_name_constraint=fw_name_constraint,
        task_name_constraint="RunBoltztrap",
    )
    for idx_fw, idx_t in run_boltztrap_list:
        original_wf.fws[idx_fw].name += " soc"

    return original_wf


def clear_modify(original_wf, fw_name_constraint=None):
    """
    Simple powerup that clears the modifications to a workflow.

    Args:
        original_wf (Workflow): The original workflow.
        fw_name_constraint (str): name constraint for fireworks to
            have their modification tasks removed
    """
    idx_list = get_fws_and_tasks(
        original_wf,
        fw_name_constraint=fw_name_constraint,
        task_name_constraint="Modify",
    )
    idx_list.reverse()
    for idx_fw, idx_t in idx_list:
        original_wf.fws[idx_fw].tasks.pop(idx_t)
    return original_wf


def set_queue_options(
    original_wf,
    walltime=None,
    time_min=None,
    qos=None,
    fw_name_constraint=None,
    task_name_constraint=None,
):
    """
    Modify queue submission parameters of Fireworks in a Workflow.

    This powerup overrides paramters in the qadapter file by setting values in
    the 'queueadapter' key of a Firework spec. For example, the walltime
    requested from a queue can be modified on a per-workflow basis.

    Args:
        original_wf (Workflow):
        walltime (str): Total walltime to request for the job in HH:MM:SS
            format e.g., "00:10:00" for 10 minutes.
        time_min (str): Minimum walltime to request in HH:MM:SS format.
            Specifying both `walltime` and `time_min` can improve throughput on
            some queues.
        qos (str): QoS level to request. Typical examples include "regular",
            "flex", and "scavenger". For Cori KNL "flex" QoS, it is necessary
            to specify a `time_min` of no more than 2 hours.
        fw_name_constraint (str): name of the Fireworks to be tagged (all if
            None is passed)
        task_name_constraint (str): name of the Firetasks to be tagged (e.g.
            None or 'RunVasp')

    Returns:
        Workflow: workflow with modified queue options
    """
    qsettings = {}
    if walltime:
        qsettings.update({"walltime": walltime})
    if time_min:
        qsettings.update({"time_min": time_min})
    if qos:
        qsettings.update({"qos": qos})

    idx_list = get_fws_and_tasks(
        original_wf,
        fw_name_constraint=fw_name_constraint,
        task_name_constraint=task_name_constraint,
    )

    for idx_fw, idx_t in idx_list:
        original_wf.fws[idx_fw].spec.update({"_queueadapter": qsettings})

    return original_wf


@deprecated(replacement=common_set_execution_options)
def set_execution_options(
    original_wf,
    fworker_name=None,
    category=None,
    fw_name_constraint=None,
    task_name_constraint=None,
):
    return common_set_execution_options(original_wf,
                                        fworker_name=fworker_name,
                                        category=category,
                                        fw_name_constraint=fw_name_constraint,
                                        task_name_constraint=task_name_constraint,
                                        )


@deprecated(replacement=common_preserve_fworker)
def preserve_fworker(original_wf, fw_name_constraint=None):
    return common_preserve_fworker(original_wf, fw_name_constraint=fw_name_constraint)


def add_wf_metadata(original_wf, structure):
    """
    Adds structure metadata to a workflow

    Args:
        original_wf: (Workflow)
        structure: (Structure) the structure being run by this workflow

    Returns:
        Workflow
    """
    original_wf.metadata["structure"] = structure.as_dict()
    original_wf.metadata.update(get_meta_from_structure(structure))
    return original_wf


def add_stability_check(
    original_wf, check_stability_params=None, fw_name_constraint=None
):
    """
    Every FireWork that enters into the Db has a CheckStability task afterward.
    This allows defusing jobs that are not stable. In practice, you might want
    to set the fw_name_constraint so that the stability is only checked at the
    beginning of the workflow

    Args:
        original_wf (Workflow)
        check_stability_params (dict): a **kwargs** style dict of params
        fw_name_constraint (str) - Only apply changes to FWs where fw_name
            contains this substring.

    Returns:
       Workflow
    """
    check_stability_params = check_stability_params or {}
    idx_list = get_fws_and_tasks(
        original_wf,
        fw_name_constraint=fw_name_constraint,
        task_name_constraint="VaspToDb",
    )
    for idx_fw, idx_t in idx_list:
        original_wf.fws[idx_fw].tasks.append(CheckStability(**check_stability_params))
    return original_wf


def add_bandgap_check(original_wf, check_bandgap_params=None, fw_name_constraint=None):
    """
    Every FireWork that enters into the Db has a band gap check afterwards,
    e.g. min_gap and max_gap

    Args:
        original_wf (Workflow)
        check_bandgap_params (dict): a **kwargs** style dict of params, e.g.
            min_gap or max_gap
        fw_name_constraint (str) - Only apply changes to FWs where fw_name
            contains this substring.

    Returns:
       Workflow
    """
    check_bandgap_params = check_bandgap_params or {}
    idx_list = get_fws_and_tasks(
        original_wf,
        fw_name_constraint=fw_name_constraint,
        task_name_constraint="VaspToDb",
    )
    for idx_fw, idx_t in idx_list:
        original_wf.fws[idx_fw].tasks.append(CheckBandgap(**check_bandgap_params))
    return original_wf


def add_modify_incar_envchk(original_wf, fw_name_constraint=None):
    """
    If you set the "incar_update" parameter in the Worker env, the INCAR will
    update this parameter for all matching VASP runs

    Args:
        original_wf (Workflow)
        fw_name_constraint (str) - Only apply changes to FWs where fw_name
            contains this substring.

    Returns:
       Workflow
    """
    return add_modify_incar(
        original_wf,
        {"incar_update": ">>incar_update<<"},
        fw_name_constraint=fw_name_constraint,
    )


def add_small_gap_multiply(
    original_wf, gap_cutoff, density_multiplier, fw_name_constraint=None
):
    """
    In all FWs with specified name constraints, add a 'small_gap_multiply'
    parameter that multiplies the k-mesh density of compounds with gap <
    gap_cutoff by density multiplier. Useful for increasing the k-point mesh for
    metallic or small gap systems. Note that this powerup only works on
    FireWorks with the appropriate WriteVasp* tasks that accept the
    small_gap_multiply argument...

    Args:
        original_wf (Workflow)
        gap_cutoff (float): Only multiply k-points for materials with gap <
            gap_cutoff (eV)
        density_multiplier (float): Multiply k-point density by this amount
        fw_name_constraint (str): Only apply changes to FWs where fw_name
            contains this substring.

    Returns:
       Workflow
    """
    idx_list = get_fws_and_tasks(
        original_wf,
        fw_name_constraint=fw_name_constraint,
        task_name_constraint="WriteVasp",
    )

    for idx_fw, idx_t in idx_list:
        original_wf.fws[idx_fw].tasks[idx_t]["small_gap_multiply"] = [
            gap_cutoff,
            density_multiplier,
        ]
    return original_wf


def use_scratch_dir(original_wf, scratch_dir):
    """
    For all RunVaspCustodian tasks, add the desired scratch dir.

    Args:
        original_wf (Workflow)
        scratch_dir (path): Path to the scratch dir to use. Supports env_chk

    Returns:
       Workflow
    """
    idx_list = get_fws_and_tasks(original_wf, task_name_constraint="RunVaspCustodian")
    for idx_fw, idx_t in idx_list:
        original_wf.fws[idx_fw].tasks[idx_t]["scratch_dir"] = scratch_dir
    return original_wf


def clean_up_files(
    original_wf,
    files=("WAVECAR*",),
    fw_name_constraint=None,
    task_name_constraint="RunVasp",
):
    """
    Cleans up files after another fireworks. Default behavior is to remove
        WAVECAR after running VASP.

    Args:
        original_wf (Workflow)
        files (list): list of patterns to match for files to clean up
        fw_name_constraint (str): pattern for fireworks to clean up files after
        task_name_constraint (str): pattern for firetask to clean up files

    Returns:
       Workflow
    """
    idx_list = get_fws_and_tasks(
        original_wf,
        fw_name_constraint=fw_name_constraint,
        task_name_constraint=task_name_constraint,
    )
    for idx_fw, idx_t in idx_list:
        original_wf.fws[idx_fw].tasks.insert(idx_t + 1, DeleteFiles(files=files))
    return original_wf


@deprecated(replacement=common_add_additional_fields_to_taskdocs)
def add_additional_fields_to_taskdocs(
    original_wf, update_dict=None, task_name_constraint="VaspToDb"
):
    return common_add_additional_fields_to_taskdocs(original_wf,
                                                    update_dict=update_dict,
                                                    task_name_constraint=task_name_constraint)


@deprecated(replacement=common_add_tags)
def add_tags(original_wf, tags_list):
    return common_add_tags(original_wf, tags_list)


def add_common_powerups(wf, c=None):
    """
    Apply the common powerups such as add_namefile, use_scratch_dir etc. from
    the given config dict.

    Args:
        wf (Workflow)
        c (dict): Config dict

    Returns:
        Workflow
    """
    c = c or {}

    if c.get("ADD_NAMEFILE", ADD_NAMEFILE):
        wf = common_add_namefile(wf)

    if c.get("SCRATCH_DIR", SCRATCH_DIR):
        wf = use_scratch_dir(wf, c.get("SCRATCH_DIR", SCRATCH_DIR))

    if c.get("ADD_MODIFY_INCAR", ADD_MODIFY_INCAR):
        wf = add_modify_incar(wf)

    if c.get("GAMMA_VASP_CMD", GAMMA_VASP_CMD):
        wf = use_gamma_vasp(wf, c.get("GAMMA_VASP_CMD", GAMMA_VASP_CMD))

    return wf


def use_gamma_vasp(original_wf, gamma_vasp_cmd):
    """
    For all RunVaspCustodian tasks, add the desired scratch dir.

    Args:
        original_wf (Workflow)
        gamma_vasp_cmd (str): path to gamma_vasp_cmd. Supports env_chk

    Returns:
       Workflow
    """
    idx_list = get_fws_and_tasks(original_wf, task_name_constraint="RunVaspCustodian")
    for idx_fw, idx_t in idx_list:
        original_wf.fws[idx_fw].tasks[idx_t]["gamma_vasp_cmd"] = gamma_vasp_cmd
    return original_wf


def modify_gzip_vasp(original_wf, gzip_output):
    """
    For all RunVaspCustodian tasks, modify gzip_output boolean
    Args:
        original_wf (Workflow)
        gzip_output (bool): Value to set gzip_output to for RunVaspCustodian
    Returns:
       Workflow
    """
    idx_list = get_fws_and_tasks(original_wf, task_name_constraint="RunVaspCustodian")
    for idx_fw, idx_t in idx_list:
        original_wf.fws[idx_fw].tasks[idx_t]["gzip_output"] = gzip_output
    return original_wf


def use_potcar_spec(original_wf, fw_name_constraint=None, vasp_to_db_kwargs=None):
    """
    In all WriteVasp tasks, enable the potcar_spec option. In this mode,
    POTCAR files will be written as POTCAR.spec files, containing only the
    atomic symbols. Furthermore, POTCAR files will not be parsed by the
    VaspToDb drone.

    The primary use case for this powerup is to enable easier testing of
    atomate workflows. Typically, writing VaspInputSets requires having the
    VASP pseudopotentials installed. Due to licensing restraints, the
    VASP pseudopotentials are not installed in the atomate testing environment.
    Use of this powerup therefore enables testing of atomate workflows in the
    absence of installed pseudopotentials.

    Note: this powerup should also be combined with RunFakeVasp with
    check_potcar set to False.

    Args:
        original_wf (Workflow)
        fw_name_constraint (str): Only apply changes to FWs where fw_name
            contains this substring.
        vasp_to_db_kwargs (dict): Additional kwargs to pass to VaspToDb.

    Returns:
       Workflow
    """
    idx_list = get_fws_and_tasks(
        original_wf,
        fw_name_constraint=fw_name_constraint,
        task_name_constraint="WriteVasp",
    )

    idx_list.extend(
        get_fws_and_tasks(
            original_wf,
            fw_name_constraint=fw_name_constraint,
            task_name_constraint="WriteScanRelaxFromPrev",
        )
    )

    idx_list.extend(
        get_fws_and_tasks(
            original_wf,
            fw_name_constraint=fw_name_constraint,
            task_name_constraint="CopyVaspOutputs",
        )
    )

    for idx_fw, idx_t in idx_list:
        original_wf.fws[idx_fw].tasks[idx_t]["potcar_spec"] = True

    idx_list = get_fws_and_tasks(
        original_wf,
        fw_name_constraint=fw_name_constraint,
        task_name_constraint="VaspToDb",
    )

    vasp_to_db_kwargs = vasp_to_db_kwargs if vasp_to_db_kwargs else {}
    for idx_fw, idx_t in idx_list:
        original_wf.fws[idx_fw].tasks[idx_t]["parse_potcar_file"] = False
        original_wf.fws[idx_fw].tasks[idx_t].update(vasp_to_db_kwargs)

    return original_wf


def use_fake_lobster(original_wf, ref_dirs, params_to_check=None):
    """
    Replaces all tasks with "RunLobster" to be RunLobsterFake. Thus, we do not
    actually run Lobster but copy pre-determined inputs and outputs.
    Args:
        original_wf (Workflow)
        ref_dirs (dict): key=firework name, value=path to the reference lobster calculation directory
        params_to_check (list): optional list of lobsterin parameters that are checked
        gzipped_output (bool): if true, everything except WAVECAR will be gzipped
        gzipped_WAVECAR (bool): if true, WAVECAR will be gzipped
        backup (bool): if true, lobsterin will be saved to lobsterin.orig
    Returns:
        Workflow
    """
    if not params_to_check:
        params_to_check = ["basisSet", "cohpGenerator", "basisfunctions"]
    for idx_fw, fw in enumerate(original_wf.fws):
        for job_type in ref_dirs.keys():
            if job_type in fw.name:
                for idx_t, t in enumerate(fw.tasks):
                    if "RunLobster" in str(t):
                        original_wf.fws[idx_fw].tasks[idx_t] = RunLobsterFake(
                            ref_dir=ref_dirs[job_type], params_to_check=params_to_check
                        )

    return original_wf


local_names = dict(locals())  # locals() changes as the program runs, make a copy here

for k, v in local_names.items():
    if (
        hasattr(v, "__module__")
        and v.__module__ == "atomate.vasp.powerups"
        and k != "power_up_by_kwargs"
    ):
        POWERUP_NAMES.append(k)

local_names = {k: v for k, v in local_names.items() if k in POWERUP_NAMES}


def powerup_by_kwargs(wf, **kwargs):
    """
    apply powerups in the form using a kwargs dictionary of the form:
    {
        powerup_function_name1 : {parameter1 : value1, parameter2: value2},
        powerup_function_name2 : {parameter1 : value1, parameter2: value2},
    }

    As an example:
        power_up_by_kwargs( "add_additional_fields_to_taskdocs" : {
                                                                "update_dict" : {"foo" : "bar"}
                                                                }
        )
    """
    for k, v in kwargs.items():
        wf = local_names[k](wf, **v)
    return wf<|MERGE_RESOLUTION|>--- conflicted
+++ resolved
@@ -23,14 +23,8 @@
     RunNoVasp,
 )
 from atomate.vasp.firetasks.write_inputs import ModifyIncar, ModifyPotcar, ModifyKpoints
-<<<<<<< HEAD
+from monty.dev import deprecated
 from fireworks.core.firework import Tracker
-from monty.dev import deprecated
-=======
-from fireworks import FileWriteTask
-from fireworks.core.firework import Tracker
-from fireworks.utilities.fw_utilities import get_slug
->>>>>>> 0598bf60
 
 __author__ = "Anubhav Jain, Kiran Mathew, Alex Ganose"
 __email__ = "ajain@lbl.gov, kmathew@lbl.gov"
