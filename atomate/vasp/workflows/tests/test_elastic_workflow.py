# coding: utf-8

from __future__ import division, print_function, unicode_literals, absolute_import

import json
import os
import shutil
import unittest

import numpy as np

from pymongo import MongoClient

from fireworks import LaunchPad, FWorker
from fireworks.core.rocket_launcher import rapidfire

<<<<<<< HEAD
from atomate.vasp.powerups import use_fake_vasp
=======
from atomate.vasp.powerups import use_fake_vasp, add_modify_incar
from atomate.vasp.workflows.presets.core import wf_elastic_constant
>>>>>>> eecbfd09
from atomate.vasp.workflows.base.elastic import get_wf_elastic_constant

from pymatgen import SETTINGS
from pymatgen.util.testing import PymatgenTest
from pymatgen.symmetry.analyzer import SpacegroupAnalyzer

__author__ = 'Kiran Mathew, Joseph Montoya'
__email__ = 'montoyjh@lbl.gov'

module_dir = os.path.join(os.path.dirname(os.path.abspath(__file__)))
db_dir = os.path.join(module_dir, "..", "..", "..", "common", "test_files")
ref_dir = os.path.join(module_dir, "..", "..", "test_files")

DEBUG_MODE = False  # If true, retains the database and output dirs at the end of the test
VASP_CMD = None  # If None, runs a "fake" VASP. Otherwise, runs VASP with this command...


class TestElasticWorkflow(unittest.TestCase):
    @classmethod
    def setUpClass(cls):
        if not SETTINGS.get("PMG_VASP_PSP_DIR"):
            SETTINGS["PMG_VASP_PSP_DIR"] = os.path.join(module_dir, "..", "..", "tests", "..", "..", "test_files")
            print('This system is not set up to run VASP jobs. '
                  'Please set PMG_VASP_PSP_DIR variable in your ~/.pmgrc.yaml file.')

        cls.struct_si = PymatgenTest.get_structure("Si")
        cls.scratch_dir = os.path.join(module_dir, "scratch")
<<<<<<< HEAD
        cls.wf = get_wf_elastic_constant(cls.struct_si, vasp_cmd=">>vasp_cmd<<", 
                                         db_file=">>db_file<<", stencils=[[0.01]]*3 + [[0.03]]*3)
=======
        cls.elastic_config = {"norm_deformations":[0.01],
                              "shear_deformations":[0.03],
                              "vasp_cmd": ">>vasp_cmd<<", "db_file": ">>db_file<<"}
        cls.wf = wf_elastic_constant(cls.struct_si, cls.elastic_config)
        cls.wf_noopt = get_wf_elastic_constant(cls.struct_si, norm_deformations=[0.01], 
                shear_deformations=[0.03], optimize_structure=False)
        mip = {"incar_update": {"ENCUT": 700}}
        cls.wf_noopt = add_modify_incar(cls.wf_noopt, modify_incar_params=mip)
>>>>>>> eecbfd09

    def setUp(self):
        if os.path.exists(self.scratch_dir):
            shutil.rmtree(self.scratch_dir)
        os.makedirs(self.scratch_dir)
        os.chdir(self.scratch_dir)
        try:
            self.lp = LaunchPad.from_file(os.path.join(db_dir, "my_launchpad.yaml"))
            self.lp.reset("", require_password=False)
        except:
            raise unittest.SkipTest(
                'Cannot connect to MongoDB! Is the database server running? '
                'Are the credentials correct?')

    def tearDown(self):
        if not DEBUG_MODE:
            shutil.rmtree(self.scratch_dir)
            self.lp.reset("", require_password=False)
            db = self._get_task_database()
            for coll in db.collection_names():
                if coll != "system.indexes":
                    db[coll].drop()
            os.chdir(module_dir)

    def _simulate_vasprun(self, wf):
        reference_dir = os.path.abspath(os.path.join(ref_dir, "elastic_wf"))
        si_ref_dirs = {"structure optimization": os.path.join(reference_dir, "1"),
                       "elastic deformation 0": os.path.join(reference_dir, "7"),
                       "elastic deformation 1": os.path.join(reference_dir, "6"),
                       "elastic deformation 2": os.path.join(reference_dir, "5"),
                       "elastic deformation 3": os.path.join(reference_dir, "4"),
                       "elastic deformation 4": os.path.join(reference_dir, "3"),
                       "elastic deformation 5": os.path.join(reference_dir, "2")}
        return use_fake_vasp(wf, si_ref_dirs, params_to_check=["ENCUT"])

    def _get_task_database(self):
        with open(os.path.join(db_dir, "db.json")) as f:
            creds = json.loads(f.read())
            conn = MongoClient(creds["host"], creds["port"])
            db = conn[creds["database"]]
            if "admin_user" in creds:
                db.authenticate(creds["admin_user"], creds["admin_password"])
            return db

    def _get_task_collection(self, coll_name=None):
        with open(os.path.join(db_dir, "db.json")) as f:
            creds = json.loads(f.read())
            db = self._get_task_database()
            coll_name = coll_name or creds["collection"]
            return db[coll_name]

    def _check_run(self, d, mode):
        if mode not in ["structure optimization", "elastic deformation 0",
                        "elastic deformation 3", "elastic analysis"]:
            raise ValueError("Invalid mode!")

        if mode not in ["elastic analysis"]:
            self.assertEqual(d["formula_pretty"], "Si")
            self.assertEqual(d["formula_anonymous"], "A")
            self.assertEqual(d["nelements"], 1)
            self.assertEqual(d["state"], "successful")
        
        if mode in ["structure optimization"]:
            self.assertAlmostEqual(d["calcs_reversed"][0]["output"]["structure"]["lattice"]["a"], 5.469, 2)
            self.assertAlmostEqual(d["output"]["energy_per_atom"], -5.425, 2)

        elif mode in ["elastic deformation 0"]:
            stress = np.diag([-14.741,-5.107, -5.107])
            np.testing.assert_allclose(stress,
                    d["calcs_reversed"][0]["output"]["ionic_steps"][-1]["stress"], rtol=1e-2)

        elif mode in ["elastic deformation 3"]:
            stress = d["calcs_reversed"][0]["output"]["ionic_steps"][-1]["stress"]
            self.assertAlmostEqual(stress[0][1], -22.4, places=1)

        elif mode in ["elastic analysis"]:
            c_ij = np.array(d['elastic_tensor'])
            np.testing.assert_allclose([c_ij[0, 0], c_ij[0, 1], c_ij[3, 3]],
                                       [146.68, 50.817, 74.706], rtol=1e-2)
            self.assertAlmostEqual(d['k_voigt'], 83, places=0)

    def test_wf(self):
        self.wf = self._simulate_vasprun(self.wf)
        self.wf_noopt = self._simulate_vasprun(self.wf_noopt)

        self.assertEqual(len(self.wf.fws), 8)
        # check vasp parameters for ionic relaxation
        defo_vis = [fw.tasks[1]['vasp_input_set']
                    for fw in self.wf.fws if "deform" in fw.name]
        assert all([vis.user_incar_settings['NSW'] == 99 for vis in defo_vis])
        assert all([vis.user_incar_settings['IBRION'] == 2 for vis in defo_vis])
        self.lp.add_wf(self.wf)
        self.lp.add_wf(self.wf_noopt)
        rapidfire(self.lp, fworker=FWorker(env={"db_file": os.path.join(db_dir, "db.json")}))

        # check relaxation
        d = self._get_task_collection().find_one({"task_label": "elastic structure optimization"})
        self._check_run(d, mode="structure optimization")
        # check two of the deformation calculations
        d = self._get_task_collection().find_one({"task_label": "elastic deformation 0"})
        self._check_run(d, mode="elastic deformation 0")
        
        d = self._get_task_collection().find_one({"task_label": "elastic deformation 3"})
        self._check_run(d, mode="elastic deformation 3")

        # check the final results
        d = self._get_task_collection(coll_name="elasticity").find_one()
        self._check_run(d, mode="elastic analysis")

        wf = self.lp.get_wf_by_fw_id(1)
        self.assertTrue(all([s == 'COMPLETED' for s in wf.fw_states.values()]))



if __name__ == "__main__":
    unittest.main()<|MERGE_RESOLUTION|>--- conflicted
+++ resolved
@@ -14,12 +14,7 @@
 from fireworks import LaunchPad, FWorker
 from fireworks.core.rocket_launcher import rapidfire
 
-<<<<<<< HEAD
-from atomate.vasp.powerups import use_fake_vasp
-=======
 from atomate.vasp.powerups import use_fake_vasp, add_modify_incar
-from atomate.vasp.workflows.presets.core import wf_elastic_constant
->>>>>>> eecbfd09
 from atomate.vasp.workflows.base.elastic import get_wf_elastic_constant
 
 from pymatgen import SETTINGS
@@ -47,19 +42,12 @@
 
         cls.struct_si = PymatgenTest.get_structure("Si")
         cls.scratch_dir = os.path.join(module_dir, "scratch")
-<<<<<<< HEAD
         cls.wf = get_wf_elastic_constant(cls.struct_si, vasp_cmd=">>vasp_cmd<<", 
                                          db_file=">>db_file<<", stencils=[[0.01]]*3 + [[0.03]]*3)
-=======
-        cls.elastic_config = {"norm_deformations":[0.01],
-                              "shear_deformations":[0.03],
-                              "vasp_cmd": ">>vasp_cmd<<", "db_file": ">>db_file<<"}
-        cls.wf = wf_elastic_constant(cls.struct_si, cls.elastic_config)
-        cls.wf_noopt = get_wf_elastic_constant(cls.struct_si, norm_deformations=[0.01], 
-                shear_deformations=[0.03], optimize_structure=False)
+        cls.wf_noopt = get_wf_elastic_constant(cls.struct_si, vasp_cmd=">>vasp_cmd<<", 
+                db_file=">>db_file<<", stencils=[[0.01]]*3 + [[0.03]]*3, optimize_structure=False)
         mip = {"incar_update": {"ENCUT": 700}}
         cls.wf_noopt = add_modify_incar(cls.wf_noopt, modify_incar_params=mip)
->>>>>>> eecbfd09
 
     def setUp(self):
         if os.path.exists(self.scratch_dir):
